language: go
go:
  - 1.3
install:
  - go get golang.org/x/crypto/blowfish
  - go get golang.org/x/crypto/cast5
<<<<<<< HEAD
  - go get golang.org/x/crypto/salsa20
=======
  - go get github.com/codahale/chacha20
>>>>>>> 08ad3023
  - go install ./cmd/shadowsocks-local
  - go install ./cmd/shadowsocks-server
script:
  - PATH=$PATH:$HOME/gopath/bin bash -x ./script/test.sh<|MERGE_RESOLUTION|>--- conflicted
+++ resolved
@@ -4,11 +4,8 @@
 install:
   - go get golang.org/x/crypto/blowfish
   - go get golang.org/x/crypto/cast5
-<<<<<<< HEAD
   - go get golang.org/x/crypto/salsa20
-=======
   - go get github.com/codahale/chacha20
->>>>>>> 08ad3023
   - go install ./cmd/shadowsocks-local
   - go install ./cmd/shadowsocks-server
 script:
